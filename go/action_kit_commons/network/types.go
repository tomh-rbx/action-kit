--- conflicted
+++ resolved
@@ -46,8 +46,6 @@
 	IptablesScripts(mode Mode) (v4 string, v6 string, err error)
 }
 
-<<<<<<< HEAD
-=======
 // NftablesScriptProvider is an optional interface that Opts can implement
 // to provide nftables shell script which will be executed before tc commands.
 // Use to mark packets selected by nftables which tc will then act upon.
@@ -57,7 +55,6 @@
 	NftablesScript(mode Mode) (string, error)
 }
 
->>>>>>> cb4618f6
 type Filter struct {
 	Include []NetWithPortRange
 	Exclude []NetWithPortRange
